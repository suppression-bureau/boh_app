--- conflicted
+++ resolved
@@ -20,15 +20,5 @@
 # IDE project files
 /.vscode/
 
-# Sphinx
-<<<<<<< HEAD
-docs/_build
-
-# Mypy Cache
-.mypy_cache/
-
 # Front end
 /front/node_modules
-=======
-/docs/_build/
->>>>>>> 1b1de6ab
