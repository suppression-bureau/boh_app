<<<<<<< HEAD
=======
import json
import logging
from enum import StrEnum
>>>>>>> ae04d940
from pathlib import Path
from typing import Any

from .utils import SteamFiles, get_steam_data, get_valid_refs, write_gen_file

HERE = Path(__file__).parent


<<<<<<< HEAD
=======
class SteamFiles(StrEnum):
    ITEM = "aspecteditems.json"
    INHERIT = "_prototypes.json"
    SOUL1 = "abilities.json"
    SOUL2 = "abilities2.json"
    SOUL3 = "abilities3.json"
    SOUL4 = "abilities4.json"


>>>>>>> ae04d940
def gen_items_json():
    data = prune_data(get_steam_data(SteamFiles.ITEM))
    item_handler = ItemHandler()

    model_data = [item_handler.mk_model_data(item) for item in data]
    model_data += [item_handler.mk_model_data(item, inherits=False) for item in get_soul_data()]
    model_data = dedup(model_data)
<<<<<<< HEAD
=======

    outpath = CACHE_DIR / "item.json"
    logging.info(f"Writing {len(model_data)} items to {outpath}")
    with outpath.open("w") as a:
        json.dump(model_data, a)
>>>>>>> ae04d940

    write_gen_file("item", model_data)

<<<<<<< HEAD
=======
def get_soul_data():
    soul_items = []
    for file in [SteamFiles.SOUL1, SteamFiles.SOUL2, SteamFiles.SOUL3, SteamFiles.SOUL4]:
        data = get_steam_data(file)
        prune_altered = ["[", ":"]  # e.g. "{soul} [fatigued]" | "{soul}: {disease}"
        for item in data:
            item["aspects"].update({"soul": 1})
            if not item.get("label") or any(d in item["label"] for d in prune_altered):
                continue
            soul_items.append(item)
    return soul_items


def get_steam_data(selection: SteamFiles) -> list[dict[str, Any]]:
    boh_data_dir = find_boh_dir() / "StreamingAssets/bhcontent/core/elements"
    boh_file = boh_data_dir / selection.value
>>>>>>> ae04d940

def get_soul_data():
    soul_items = []
    for file in [SteamFiles.SOUL1, SteamFiles.SOUL2, SteamFiles.SOUL3, SteamFiles.SOUL4]:
        data = get_steam_data(file)
        for item in data:
            item["aspects"].update({"soul": 1})
            if not item.get("label") or any(d in item["label"] for d in ["[", ":"]):
                continue
            soul_items.append(item)
    return soul_items


def prune_data(data: list[dict[str, Any]]):
    discarded = ["comfort", "bust", "cache", "spintria", "wallart"]
    beast_discarded = [".wild", ".hungry", "savage."]
    pruned = []
    for item in data:
        if any(d in item["inherits"] for d in discarded):
            continue
        if any(d in item["ID"] for d in beast_discarded):
            continue
        if "distributable" in item["aspects"].keys():
            continue
        pruned.append(item)
    return pruned


def get_our_items():
    with (HERE / "our_items.txt").open() as a:
        data = [d.strip() for d in a.read().split("\n")]
    return data


class InheritanceHandler:
    def __init__(self):
        data = get_steam_data(SteamFiles.INHERIT)
        self.data = {i["id"]: i for i in data}

    def get_aspects(self, item: dict[str, Any]):
        inherits_from = self.data[item["inherits"]]
        return inherits_from["aspects"]


class ItemHandler:
    def __init__(self):
        self.principles = get_valid_refs("principle")
        self.valid_aspects = get_valid_refs("aspect")
        self.inheritance_handler = InheritanceHandler()
        self.known_items = get_our_items()

    def mk_model_data(self, item: dict[str, Any], *, inherits: bool = True) -> dict[str, Any]:
        label = "Label" if inherits else "label"
<<<<<<< HEAD
        name = item[label].split(" (")[0]
=======
        name = item[label].split(" (")[0]  # e.g. "{drink} (Bottle)" | "{drink} (Half-Full)"
>>>>>>> ae04d940
        model = {"id": name}
        model_aspects = []

        for aspect, value in item["aspects"].items():
            if aspect in self.principles:
                model[aspect] = value
            else:
                model_aspects.append(aspect)
        if inherits:
            model_aspects += self.inheritance_handler.get_aspects(item)

        model["aspects"] = [{"id": a} for a in set(model_aspects) if a in self.valid_aspects]

        if name in self.known_items:
            model["known"] = True
        return model


def dedup(items: list[dict[str, Any]]) -> list[dict[str, Any]]:
    seen = set()
    return [item for item in items if item["id"] not in seen and not seen.add(item["id"])]<|MERGE_RESOLUTION|>--- conflicted
+++ resolved
@@ -1,9 +1,4 @@
-<<<<<<< HEAD
-=======
-import json
-import logging
-from enum import StrEnum
->>>>>>> ae04d940
+
 from pathlib import Path
 from typing import Any
 
@@ -12,18 +7,6 @@
 HERE = Path(__file__).parent
 
 
-<<<<<<< HEAD
-=======
-class SteamFiles(StrEnum):
-    ITEM = "aspecteditems.json"
-    INHERIT = "_prototypes.json"
-    SOUL1 = "abilities.json"
-    SOUL2 = "abilities2.json"
-    SOUL3 = "abilities3.json"
-    SOUL4 = "abilities4.json"
-
-
->>>>>>> ae04d940
 def gen_items_json():
     data = prune_data(get_steam_data(SteamFiles.ITEM))
     item_handler = ItemHandler()
@@ -31,44 +14,18 @@
     model_data = [item_handler.mk_model_data(item) for item in data]
     model_data += [item_handler.mk_model_data(item, inherits=False) for item in get_soul_data()]
     model_data = dedup(model_data)
-<<<<<<< HEAD
-=======
-
-    outpath = CACHE_DIR / "item.json"
-    logging.info(f"Writing {len(model_data)} items to {outpath}")
-    with outpath.open("w") as a:
-        json.dump(model_data, a)
->>>>>>> ae04d940
 
     write_gen_file("item", model_data)
 
-<<<<<<< HEAD
-=======
-def get_soul_data():
-    soul_items = []
-    for file in [SteamFiles.SOUL1, SteamFiles.SOUL2, SteamFiles.SOUL3, SteamFiles.SOUL4]:
-        data = get_steam_data(file)
-        prune_altered = ["[", ":"]  # e.g. "{soul} [fatigued]" | "{soul}: {disease}"
-        for item in data:
-            item["aspects"].update({"soul": 1})
-            if not item.get("label") or any(d in item["label"] for d in prune_altered):
-                continue
-            soul_items.append(item)
-    return soul_items
-
-
-def get_steam_data(selection: SteamFiles) -> list[dict[str, Any]]:
-    boh_data_dir = find_boh_dir() / "StreamingAssets/bhcontent/core/elements"
-    boh_file = boh_data_dir / selection.value
->>>>>>> ae04d940
 
 def get_soul_data():
     soul_items = []
+    prune_altered = ["[", ":"]  # e.g. "{soul} [fatigued]" | "{soul}: {disease}"
     for file in [SteamFiles.SOUL1, SteamFiles.SOUL2, SteamFiles.SOUL3, SteamFiles.SOUL4]:
         data = get_steam_data(file)
         for item in data:
             item["aspects"].update({"soul": 1})
-            if not item.get("label") or any(d in item["label"] for d in ["[", ":"]):
+            if not item.get("label") or any(d in item["label"] for d in prune_altered):
                 continue
             soul_items.append(item)
     return soul_items
@@ -114,11 +71,8 @@
 
     def mk_model_data(self, item: dict[str, Any], *, inherits: bool = True) -> dict[str, Any]:
         label = "Label" if inherits else "label"
-<<<<<<< HEAD
-        name = item[label].split(" (")[0]
-=======
+
         name = item[label].split(" (")[0]  # e.g. "{drink} (Bottle)" | "{drink} (Half-Full)"
->>>>>>> ae04d940
         model = {"id": name}
         model_aspects = []
 
