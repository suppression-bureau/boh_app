--- conflicted
+++ resolved
@@ -223,11 +223,7 @@
     source_aspect_id: Mapped[str | None] = mapped_column(ForeignKey("aspect.id"))
     source_aspect: Mapped[Aspect] = relationship()
 
-<<<<<<< HEAD
-    principle_id: Mapped[PrincipleID] = mapped_column(ForeignKey("principle.id"))  # TODO:  make nullable
-=======
-    principle_id: Mapped[str] = mapped_column(ForeignKey("principle.id"))
->>>>>>> 3a6d57a3
+    principle_id: Mapped[PrincipleID] = mapped_column(ForeignKey("principle.id"))
     principle: Mapped[Principle] = relationship()
     principle_amount: Mapped[int]
 
